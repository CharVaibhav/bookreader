// @ts-check
/** @typedef {import('./BookModel.js').PageModel} PageModel */
/** @typedef {import('./ImageCache.js').ImageCache} ImageCache */


export class PageContainer {
  /**
   * @param {PageModel} page
   * @param {object} opts
   * @param {boolean} opts.isProtected Whether we're in a protected book
   * @param {ImageCache} opts.imageCache
   * @param {string} opts.loadingImage
   * @param {boolean} opts.usePDF
   * @param {array} opts.pdfSources
   * @param {number} opts.index
   */
  constructor(page, {pdfJSInstance, isProtected, imageCache, loadingImage, usePDF = false, pdfSources = [], index}) {
    this.page = page;
    this.imageCache = imageCache;
    this.loadingImage = loadingImage;
    this.usePDF = usePDF;
    this.pdfSources = pdfSources;
    this.index = index;
    this.pdf = pdfJSInstance;
    this.pdfScale = 0;
    this.$container = $('<div />', {
      'class': `BRpagecontainer ${page ? `pagediv${page.index}` : 'BRemptypage'}`,
      css: { position: 'absolute' },
    }).attr('data-side', page?.pageSide);

    if (isProtected) {
      this.$container.append($('<div class="BRscreen" />'));
      this.$container.addClass('protected');
    }

    if (usePDF) {
      const pageCanvas = $('<canvas />', {
        id: `pdf-canvas-${page.index}`
      })
      this.canvas = pageCanvas;
      this.$container.append(pageCanvas);
    }

    /** @type {JQuery<HTMLImageElement>} The main book page image */
    this.$img = null;
  }

  /**
   * @param {object} param0
   * @param {{ width: number, height: number, top: number, left: number }} [param0.dimensions]
   * @param {number} param0.reduce
   */
  update({dimensions = null, reduce = null}) {
    if (this.usePDF && this.fetchingPdf) {
      console.log("-- update--- fetching pdf page: ", this.index, this.pdfScale);
      return;
    }

    if (dimensions) {
      this.$container.css(dimensions);
    }

    if (reduce == null || !this.page) {
      return;
    }

    const alreadyLoaded = this.imageCache.imageLoaded(this.page.index, reduce);
    const nextBestLoadedReduce = !alreadyLoaded && this.imageCache.getBestLoadedReduce(this.page.index, reduce);

    // Add the actual, highres image
    this.$img?.remove();
    this.$img = this.imageCache
      .image(this.page.index, reduce)
      .prependTo(this.$container);

    const backgroundLayers = [];
    if (!alreadyLoaded) {
      this.$container.addClass('BRpageloading');
      backgroundLayers.push(`url("${this.loadingImage}") center/20px no-repeat`);
    }
    if (nextBestLoadedReduce) {
      backgroundLayers.push(`url("${this.page.getURI(nextBestLoadedReduce, 0)}") center/100% no-repeat`);
    }

    if (!alreadyLoaded) {
      this.$img
        .css('background', backgroundLayers.join(','))
        .one('loadend', async (ev) => {
          $(ev.target).css({ 'background': '' })
          $(ev.target).parent().removeClass('BRpageloading');
        });
    }

    if (this.usePDF) {
      this.drawPDFpage(reduce, dimensions);
    }

    return this;
  }

  async drawPDFpage(scalez = 1, dimensions) {
    if (this.fetchingPdf) {
      console.log("fetching pdf page: ", this.index);
      return;
    }
    this.fetchingPdf = true;
    console.log('****** drawPDFpage', this.index, this.pdf);
    if (!this.index || !this.pdf?.getPage) {
      return;
    }
    // Load information from the first page.
<<<<<<< HEAD
    const page = await this.pdf?.getPage(this.index);
=======
    const page = await this.pdf?.getPage(this.index + 1);

>>>>>>> 344ae601
    const viewport = page.getViewport({scale: 1});

    const desiredWidth = $(this.$container).height();
    const desiredScale = desiredWidth / viewport.width;

    const notIdeal = desiredScale >= this.pdfScale;
    if (!notIdeal) {
      console.log('**exit::: !notIdeal: idx, this.pdfScale, desiredScale ', this.index, this.pdfScale, desiredScale);
      this.fetchingPdf = false;
      return;
    }

    if (!desiredScale) {
      console.log('**exit::: !desiredScale: idx, this.pdfScale, desiredScale ', this.index, this.pdfScale, desiredScale);
      this.fetchingPdf = false;
      return;
    }

    this.pdfScale = desiredScale;

    const scaledViewport = page.getViewport({ scale: this.pdfScale });

    console.log('*!!*draw! idx, scaledViewport, this.pdfScale', this.index, scaledViewport, this.pdfScale);

    // Apply page dimensions to the <canvas> element.
    const thisCanvas = this.canvas[0];
    const context = thisCanvas.getContext("2d");
    thisCanvas.height = scaledViewport.height;
    thisCanvas.width = scaledViewport.width;
    context.clearRect(0, 0, thisCanvas.width, thisCanvas.height);

    // Render the page into the <canvas> element.
    const renderContext = {
      canvasContext: context,
      viewport: viewport
    };
    await page.render(renderContext);
    console.log("Page rendered!");
    this.fetchingPdf = false;
  }
}<|MERGE_RESOLUTION|>--- conflicted
+++ resolved
@@ -109,12 +109,8 @@
       return;
     }
     // Load information from the first page.
-<<<<<<< HEAD
-    const page = await this.pdf?.getPage(this.index);
-=======
     const page = await this.pdf?.getPage(this.index + 1);
 
->>>>>>> 344ae601
     const viewport = page.getViewport({scale: 1});
 
     const desiredWidth = $(this.$container).height();
