<?

/*
 * Copyright(c) 2008-2010 Internet Archive. Software license AGPL version 3.
 *
 * This file is part of BookReader.  The full source code can be found at GitHub:
 * http://github.com/openlibrary/bookreader
 *
 * Note: Edits to this file must pass through github.  To submit a patch to this
 *       file please contact mang via http://github.com/mangtronix or mang at archive dot org
 *       Direct changes to this file may get clobbered when the code is synchronized
 *       from github.
 */

class BookReader
{

  // Operators recognized in BookReader download URLs
  public static $downloadOperators = array('page');

  // Returns true if can display the book in item with a given prefix (typically the item identifier)
  public static function canDisplay($item, $prefix, $checkOldScandata = false)
  {
    
    // A "book" is an image stack and scandata.
    // 1. Old items may have scandata.xml or scandata.zip and itemid_{imageformat}.{zip,tar}
    // 2. Newer items may have multiple {arbitraryname}_scandata.xml and {arbitraryname}_{imageformat}.{zip,tar}
        
    $foundScandata = false;
    $foundImageStack = false;
    
    $targetScandata = $prefix . "_scandata.xml";
        
    // $$$ TODO add support for jpg and tar stacks
    // https://bugs.edge.launchpad.net/gnubook/+bug/323003
    // https://bugs.edge.launchpad.net/gnubook/+bug/385397
    $imageFormatRegex = '@' . preg_quote($prefix, '@') . '_(jp2|tif|jpg)\.(zip|tar)$@';
    
    $baseLength = strlen($item->metadataGrabber->mainDir . '/');
    foreach ($item->getFiles() as $location => $fileInfo) {
        $filename = substr($location, $baseLength);
        
        if ($checkOldScandata) {
            if ($filename == 'scandata.xml' || $filename == 'scandata.zip') {
                $foundScandata = $filename;
            }
        }
        
        if ($filename == $targetScandata) {
            $foundScandata = $filename;
        }
        
        if (preg_match($imageFormatRegex, $filename)) {
            $foundImageStack = $filename;
        }
    }
    
    if ($foundScandata && $foundImageStack) {
        return true;
    }
    
    return false;
  }
  
  // Finds the prefix to use for the book given the part of the URL trailing after /stream/
  public static function findPrefix($urlPortion)
  {
    if (!preg_match('#[^/&?]+#', $urlPortion, $matches)) {
        // URL portion was empty or started with /, &, or ? -- no item identifier
        return false;
    }
    
    $prefix = $matches[0]; // item identifier
    
    // $$$ Currently swallows the rest of the URL.
    //     If we want to support e.g. /stream/itemid/subdir/prefix/page/23 will need to adjust.
    if (preg_match('#[^/&?]+/([^&?]+)#', $urlPortion, $matches)) {
        // Match is everything after item identifier and slash, up to end or ? or &
        // e.g. itemid/{match/these/parts}?foo=bar
        $prefix = $matches[1]; // sub prefix -- 
    }
    
    return $prefix;
  }

  // $$$ would be cleaner to use different templates instead of the uiMode param
  // 
  // @param subprefix Optional prefix to display a book inside an item (e.g. if does not match identifier)
  public static function draw($server, $mainDir, $identifier, $subPrefix, $title,
                              $coverLeaf=null, $titleStart='Internet Archive', $uiMode='full')
  {
    // Set title to default if not set
    if (!$title) {
        $title = 'BookReader';
    }
    
    $id = $identifier;
    
    // manually update with Launchpad version number at each checkin so that browsers
    // do not use old cached version
    // see https://bugs.launchpad.net/gnubook/+bug/330748
    $version = "r28";
    
    if (BookReader::getDevHost($server)) {
        // On dev host - add time to force reload
        // If debugging on IE, remove this line otherwise breakpoints will be invalid after reload
        $version .= '_' . time();
    }
    
    if ("" == $id) {
        echo "No identifier specified!";
        die(-1);
    }
    
    $metaURL = BookReader::jsMetadataURL($server, $identifier, $mainDir, $subPrefix);
    $locateURL = BookReader::jsLocateURL($identifier, $subPrefix);
    
?>
<!DOCTYPE HTML PUBLIC "-//W3C//DTD HTML 4.01//EN" "http://www.w3.org/TR/html4/strict.dtd">
<html>
<head>
    <meta name="viewport" content="width=device-width, maximum-scale=1.0" />
    <meta name="apple-mobile-web-app-capable" content="yes" />
    <title><? echo $title; ?></title>
<!--[if lte IE 6]>
    <meta http-equiv="refresh" content="2; URL=/bookreader/browserunsupported.php?id=<? echo($id); ?>">
<![endif]-->
    <link rel="stylesheet" type="text/css" href="/bookreader/BookReader.css?v=<? echo($version); ?>">
<? if ($uiMode == "embed") { ?>
    <link rel="stylesheet" type="text/css" href="/bookreader/BookReaderEmbed.css?v=<? echo($version); ?>">
<? } elseif ($uiMode == "touch") { ?>
    <link rel="stylesheet" type="text/css" href="/bookreader/touch/BookReaderTouch.css?v=<? echo($version); ?>">
<? } /* uiMode */ ?>
    <script src="/includes/jquery-1.4.2.min.js" type="text/javascript"></script>
    <script type="text/javascript" src="/bookreader/jquery-ui-1.8.5.custom.min.js?v=<? echo($version); ?>"></script>
    <script type="text/javascript" src="http://www.archive.org/includes/analytics.js?v=2"></script>
    <script type="text/javascript" src="/bookreader/dragscrollable.js?v=<? echo($version); ?>"></script>
    <script type="text/javascript" src="/bookreader/jquery.colorbox-min.js"></script>
    <script type="text/javascript" src="/bookreader/jquery.ui.ipad.js"></script>
     <!-- THIS ALLOWS BEAUTYTIPS TO WORK ON IE -->
        <!--[if lt IE 9]>
        <script type="text/javascript" src="/includes/excanvas.compiled.js"></script>
        <![endif]-->
    <script type="text/javascript" src="/bookreader/jquery.bt.min.js"></script>
    <script type="text/javascript" src="/bookreader/BookReader.js?v=<? echo($version); ?>"></script>
<? if ( !preg_match("/mobile/i", $_SERVER['HTTP_USER_AGENT']) ) { ?>
    <script type="text/javascript" src="/bookreader/soundmanager/soundmanager2-ia.js?v=<? echo($version); ?>"></script>
    <script>
        soundManager.debugMode = false;
        soundManager.url = '/bookreader/soundmanager/swf/';       
        soundManager.useHTML5Audio = true;
        soundManager.flashVersion = 9; //flash 8 version of swf is buggy when calling play() on a sound that is still loading
    </script>
<? } /* mobile user agent */ ?>
</head>
<body style="background-color: ##939598;">

<?
/*
// <? if ($uiMode == 'full') { ?>
// <div id="BookReader" style="left:10px; right:200px; top:10px; bottom:2em;">Internet Archive BookReader <noscript>requires JavaScript to be enabled.</noscript></div>
// <? } else { ?>
// <div id="BookReader" style="left:0; right:0; top:0; bottom:0; border:0">Internet Archive Bookreader <noscript>requires JavaScript to be enabled.</noscript></div>
// <? } ?>
*/
?>

<div id="BookReader">Internet Archive BookReader <noscript>requires JavaScript to be enabled.</noscript></div>

<script type="text/javascript">
  // Set some config variables -- $$$ NB: Config object format has not been finalized
  var brConfig = {};
<? if ($uiMode == 'embed') { ?>
  brConfig["mode"] = 1;
  brConfig["reduce"] = 8;
  brConfig["ui"] = "embed";
<? } else { ?>
  brConfig["mode"] = 2;
<? } ?>
</script>
<<<<<<< HEAD
<!-- The script included below is dynamically generated JavaScript that includes the book metadata and page image access functions -->
<script type="text/javascript" src="<? echo($metaURL); ?>"></script>    
=======
<!-- The script included below is dynamically generated JavaScript that includes the book metadata and page image access functions.
     The ia{number}.us.archive.org server referenced below can and does change, so this URL should NOT be used for permanent access.  -->
<script type="text/javascript" src="<? echo($metaURL); ?>"></script>
<!-- This URL will find the item and redirect to the correct server.  Remove the line above and use the URL below for stable access. -->
<!-- <script type="text/javascript" src="<? echo($locateURL); ?>"></script> -->

<? if ($uiMode == 'full') { ?>
<div id="BookReaderSearch" style="width:190px; right:0px; top:10px; bottom:2em;">
    <form action='javascript:' onsubmit="br.search($('#BookReaderSearchBox').val());">
        <p style="display: inline">
            <input id="BookReaderSearchBox" type="text" size="20" value="search..." onfocus="if('search...'==this.value)this.value='';" /><input type="submit" value="go" />
        </p>
    </form>
    <div id="BookReaderSearchResults">
        Search results
    </div>
</div>


<div id="BRfooter">
    <div class="BRlogotype">
        <a href="http://archive.org/" class="BRblack">Internet Archive</a>
    </div>
    <div class="BRnavlinks">
        <!-- <a class="BRblack" href="http://openlibrary.org/dev/docs/bookreader">About the Bookreader</a> | -->
        <a class="BRblack" href="http://www.archive.org/about/faqs.php#Report_Item">Content Problems</a> |
        <a class="BRblack" href="https://bugs.launchpad.net/bookreader/+filebug">Report Bugs</a> |
        <a class="BRblack" href="http://www.archive.org/details/texts">Texts Collection</a> |
        <a class="BRblack" href="http://www.archive.org/about/contact.php">Contact Us</a>
    </div>
</div>
<? } /* uiMode */ ?>

<script type="text/javascript">
    // $$$ hack to workaround sizing bug when starting in two-up mode
    $(document).ready(function() {
        $(window).trigger('resize');
    });
    
>>>>>>> 5a18f3d0
    // Usage stats
    if(window.archive_analytics) { window.archive_analytics.values['bookreader'] = 'open'};
</script>
  <?
    exit;
  }
  
  // Returns the user part of dev host from URL, or null
  public static function getDevHost($server)
  {
      if (preg_match("/^www-(\w+)/", $_SERVER["SERVER_NAME"], $match)) {
        return $match[1];
      }
      
      return null;
  }

  
  public static function serverBaseURL($server)
  {
      // Check if we're on a dev vhost and point to JSIA in the user's public_html
      // on the datanode
      // $$$ the remapping isn't totally automatic yet and requires user to
      //     ln -s ~/petabox/www/datanode/BookReader ~/public_html/BookReader
      //     so we enable it only for known hosts
      $devhost = BookReader::getDevHost($server);
      $devhosts = array('mang', 'testflip', 'rkumar');
      if (in_array($devhost, $devhosts)) {
        $server = $server . "/~" . $devhost;
      }
      return $server;
  }
  
  
  public static function jsMetadataURL($server, $identifier, $mainDir, $subPrefix = '')
  {
    $serverBaseURL = BookReader::serverBaseURL($server);

    $params = array( 'id' => $identifier, 'itemPath' => $mainDir, 'server' => $server );
    if ($subPrefix) {
        $params['subPrefix'] = $subPrefix;
    }
    
    $keys = array_keys($params);
    $lastParam = end($keys);
    $url = "http://{$serverBaseURL}/BookReader/BookReaderJSIA.php?";
    foreach($params as $param=>$value) {
        $url .= $param . '=' . $value;
        if ($param != $lastParam) {
            $url .= '&';
        }
    }
    
    return $url;
  }
  
  // This returns a URL that finds the item then returns a redirect to BookReaderJSIA.php
  // on the item's server.
  public static function jsLocateURL($identifier, $subPrefix = '')
  {
    $locateURL = 'http://www.archive.org/bookreader/BookReaderJSLocate.php?id=' . $identifier;
    if ($subPrefix) {
        $locateURL .= '&subPrefix=' . $subPrefix;
    }
    return $locateURL;
  }
  
  // Return the URL for the requested /download/$path, or null
  public static function getURL($path, $item) {
    // $path should look like {itemId}/{operator}/{filename}
    // Other operators may be added
    
    $urlParts = BookReader::parsePath($path);
    
    // Check for non-handled cases
    $required = array('identifier', 'operator', 'operand');
    foreach ($required as $key) {
        if (!array_key_exists($key, $urlParts)) {
            return null;
        }
    }
    
    $identifier = $urlParts['identifier'];
    $operator = $urlParts['operator'];
    $filename = $urlParts['operand'];
    $subPrefix = $urlParts['subPrefix'];
    
    $serverBaseURL = BookReader::serverBaseURL($item->getServer());
    
    // Baseline query params
    $query = array(
        'id' => $identifier,
        'itemPath' => $item->getMainDir(),
        'server' => $serverBaseURL
    );
    if ($subPrefix) {
        $query['subPrefix'] = $subPrefix;
    }
    
    switch ($operator) {
        case 'page':
            
            // Look for old-style preview request - e.g. {identifier}_cover.jpg
            if (preg_match('/^(.*)_((cover|title|preview).*)/', $filename, $matches) === 1) {
                // Serve preview image
                $page = $matches[2];
                $query['page'] = $page;
                return 'http://' . $serverBaseURL . '/BookReader/BookReaderPreview.php?' . http_build_query($query, '', '&');
            }
            
            // New-style preview request - e.g. cover_thumb.jpg
            if (preg_match('/^(cover|title|preview)/', $filename, $matches) === 1) {
                $query['page'] = $filename;
                return 'http://' . $serverBaseURL . '/BookReader/BookReaderPreview.php?' . http_build_query($query, '', '&');
            }
            
            // Asking for a non-preview page
            $query['page'] = $filename;
            return 'http://' . $serverBaseURL . '/BookReader/BookReaderImages.php?' . http_build_query($query, '', '&');
        
        default:
            // Unknown operator
            return null;            
    }
      
    return null; // was not handled
  }
  
  public static function browserFromUserAgent($userAgent) {
      $browserPatterns = array(
          'ipad' => '/iPad/',
          'iphone' => '/iPhone/', // Also cover iPod Touch
          'android' => '/Android/',
      );
      
      foreach ($browserPatterns as $browser => $pattern) {
          if (preg_match($pattern, $userAgent)) {
              return $browser;
          }
      }
      return null;
  }

  
  // $$$ Ideally we will not rely on user agent, but for the moment we do
  public static function paramsFromUserAgent($userAgent) {
      // $$$ using 'embed' here for devices with assumed small screens -- really should just use CSS3 media queries
      $browserParams = array(
          'ipad' => array( 'ui' => 'touch' ),
          'iphone' => array( 'ui' => 'embed', 'mode' => '1up' ),
          'android' => array( 'ui' => 'embed', 'mode' => '1up' ),
      );
  
      $browser = BookReader::browserFromUserAgent($userAgent);
      if ($browser) {
          return $browserParams[$browser];
      }
      return array();
  }
  
  public static function parsePath($path) {
    // Parse the BookReader path and return the parts
    // e.g. itemid/some/sub/dir/page/cover.jpg -> array( 'identifier' => 'itemid', 'subPrefix' => 'some/sub/dir',
    //            'operator' => 'page', 'filename' => 'cover.jpg')
    
    $parts = array();
    
    // Pull off query, e.g. ?foo=bar
    if (preg_match('#(.*?)(\?.*)#', $path, $matches) === 1) {
        $parts['query'] = $matches[2];
        $path = $matches[1];
    }
    
    // Pull off identifier
    if (preg_match('#[^/&?]+#', $path, $matches) === 0) {
        // no match
        return $parts;
    }
    $parts['identifier'] = $matches[0];
    $path = substr($path, strlen($matches[0]));
    
    // Look for operators
    // The sub-prefix can be arbitrary, so we match up until the first operator
    $operators = '(' . join('|', self::$downloadOperators) . ')';
    $pattern = '#(?P<subPrefix>.*?)/(?P<operator>' . $operators . ')/(?P<operand>.*)#';
    if (preg_match($pattern, $path, $matches) === 1) {
        $parts['subPrefix'] = substr($matches['subPrefix'], 1); // remove leading '/'
        $parts['operator'] = $matches['operator'];
        $parts['operand'] = $matches['operand'];
    } else {
        $parts['subPrefix'] = $path;
    }
    
    return $parts;
  }
    
}

?><|MERGE_RESOLUTION|>--- conflicted
+++ resolved
@@ -178,50 +178,13 @@
   brConfig["mode"] = 2;
 <? } ?>
 </script>
-<<<<<<< HEAD
-<!-- The script included below is dynamically generated JavaScript that includes the book metadata and page image access functions -->
-<script type="text/javascript" src="<? echo($metaURL); ?>"></script>    
-=======
 <!-- The script included below is dynamically generated JavaScript that includes the book metadata and page image access functions.
      The ia{number}.us.archive.org server referenced below can and does change, so this URL should NOT be used for permanent access.  -->
 <script type="text/javascript" src="<? echo($metaURL); ?>"></script>
 <!-- This URL will find the item and redirect to the correct server.  Remove the line above and use the URL below for stable access. -->
 <!-- <script type="text/javascript" src="<? echo($locateURL); ?>"></script> -->
 
-<? if ($uiMode == 'full') { ?>
-<div id="BookReaderSearch" style="width:190px; right:0px; top:10px; bottom:2em;">
-    <form action='javascript:' onsubmit="br.search($('#BookReaderSearchBox').val());">
-        <p style="display: inline">
-            <input id="BookReaderSearchBox" type="text" size="20" value="search..." onfocus="if('search...'==this.value)this.value='';" /><input type="submit" value="go" />
-        </p>
-    </form>
-    <div id="BookReaderSearchResults">
-        Search results
-    </div>
-</div>
-
-
-<div id="BRfooter">
-    <div class="BRlogotype">
-        <a href="http://archive.org/" class="BRblack">Internet Archive</a>
-    </div>
-    <div class="BRnavlinks">
-        <!-- <a class="BRblack" href="http://openlibrary.org/dev/docs/bookreader">About the Bookreader</a> | -->
-        <a class="BRblack" href="http://www.archive.org/about/faqs.php#Report_Item">Content Problems</a> |
-        <a class="BRblack" href="https://bugs.launchpad.net/bookreader/+filebug">Report Bugs</a> |
-        <a class="BRblack" href="http://www.archive.org/details/texts">Texts Collection</a> |
-        <a class="BRblack" href="http://www.archive.org/about/contact.php">Contact Us</a>
-    </div>
-</div>
-<? } /* uiMode */ ?>
-
 <script type="text/javascript">
-    // $$$ hack to workaround sizing bug when starting in two-up mode
-    $(document).ready(function() {
-        $(window).trigger('resize');
-    });
-    
->>>>>>> 5a18f3d0
     // Usage stats
     if(window.archive_analytics) { window.archive_analytics.values['bookreader'] = 'open'};
 </script>
