--- conflicted
+++ resolved
@@ -1,10 +1,6 @@
 {
   "name": "@internetarchive/bookreader",
-<<<<<<< HEAD
-  "version": "4.20.2",
-=======
   "version": "4.21.0",
->>>>>>> 0f2b7781
   "description": "The Internet Archive BookReader.",
   "repository": {
     "type": "git",
