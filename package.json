{
  "name": "@internetarchive/bookreader",
<<<<<<< HEAD
  "version": "4.23.1-d2c9dd7",
=======
  "version": "4.25.0",
>>>>>>> 7c622a01
  "description": "The Internet Archive BookReader.",
  "repository": {
    "type": "git",
    "url": "git+https://github.com/internetarchive/bookreader.git"
  },
  "publishConfig": {
    "access": "public"
  },
  "keywords": [
    "online",
    "bookreader",
    "interface",
    "ebooks",
    "internet archive"
  ],
  "author": "Internet Archive",
  "license": "AGPL-3.0",
  "bugs": {
    "url": "https://github.com/internetarchive/bookreader/issues"
  },
  "homepage": "https://github.com/internetarchive/bookreader#readme",
  "dependencies": {},
  "private": false,
  "devDependencies": {
    "@babel/core": "7.12.9",
    "@babel/preset-env": "7.12.7",
    "@types/jest": "26.0.15",
    "babel-loader": "8.2.2",
    "codecov": "3.8.1",
    "concurrently": "5.3.0",
    "core-js": "3.8.0",
    "cpx2": "3.0.0",
    "eslint": "7.14.0",
    "eslint-plugin-testcafe": "^0.2.1",
    "http-server": "0.12.3",
    "iso-language-codes": "1.0.7",
    "jest": "26.6.3",
    "jquery": "1.11.3",
    "jquery-colorbox": "1.6.4",
    "jquery-ui": "1.12.1",
    "jquery-ui-touch-punch": "0.2.3",
    "jquery.browser": "0.1.0",
    "jquery.mmenu": "5.6.5",
    "live-server": "1.2.1",
    "node-fetch": "2.6.1",
    "regenerator-runtime": "0.13.7",
    "sass": "1.29.0",
    "sinon": "9.2.1",
    "svgo": "1.3.2",
    "testcafe": "1.9.3",
    "webpack": "5.9.0",
    "webpack-cli": "4.2.0"
  },
  "jest": {
    "setupFiles": [
      "./env-setup.js"
    ],
    "roots": [
      "<rootDir>/src/",
      "<rootDir>/tests/"
    ],
    "testPathIgnorePatterns": [
      "<rootDir>/tests/e2e/"
    ]
  },
  "scripts": {
    "preversion": "npm run test && node scripts/preversion.js",
    "version": "node scripts/version.js",
    "postversion": "node scripts/postversion.js",
    "build": "npm run build-js && npm run build-css && npm run build-assets",
    "build-assets": "npx cpx \"src/assets/**/*\" BookReader && npx svgo -f BookReader/icons && npx svgo -f BookReader/images",
    "build-assets:watch": "npx cpx --watch --verbose \"src/assets/**/*\" BookReader",
    "build-js": "npx webpack && node scripts/copy-modules.js",
    "build-js:watch": "npx webpack --mode=development --watch",
    "build-css": "npx sass --no-source-map ./src/css/BookReader.scss ./BookReader/BookReader.css",
    "build-css:watch": "npx sass --watch --no-source-map ./src/css/BookReader.scss ./BookReader/BookReader.css",
    "lint": "npx eslint src/js tests",
    "lint:fix": "npx eslint --fix src/js tests",
    "serve": "npx http-server . --port 8000",
    "serve-live": "npx live-server . --port 8000 --watch=index.html,BookReader,BookReaderDemo",
    "serve-dev": "npx concurrently --kill-others npm:serve-live npm:build-*:watch",
    "test": "npx jest",
    "test:e2e": "env BASE_URL=http://127.0.0.1:8000/BookReaderDemo/ npx testcafe",
    "test:e2e:dev": "env BASE_URL=http://127.0.0.1:8000/BookReaderDemo/ npx testcafe --live --dev",
    "test:watch": "npx jest --watch",
    "test:coverage": "npx jest --coverage --colors",
    "codecov": "npx codecov"
  }
}<|MERGE_RESOLUTION|>--- conflicted
+++ resolved
@@ -1,10 +1,6 @@
 {
   "name": "@internetarchive/bookreader",
-<<<<<<< HEAD
-  "version": "4.23.1-d2c9dd7",
-=======
   "version": "4.25.0",
->>>>>>> 7c622a01
   "description": "The Internet Archive BookReader.",
   "repository": {
     "type": "git",
