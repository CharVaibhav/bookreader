--- conflicted
+++ resolved
@@ -3554,20 +3554,6 @@
         /* XXXmang integrate search */
         +     "<form method='get' id='booksearch'><input type='search' id='textSrch' name='textSrch' val='' placeholder='Search inside'/><button type='submit' id='btnSrch' name='btnSrch'>GO</button></form>"
         // XXXmang icons incorrect or handlers wrong
-<<<<<<< HEAD
-        +   "<button class='BRicon info' onclick='br.switchMode(3); return false;'></button>"
-        +   "<button class='BRicon share' onclick='br.switchMode(2); return false;'></button>"
-        +   "<button class='BRicon read modal' onclick='br.ttsToggle(); return false;'></button>"
-        +   "<button class='BRicon full'></button>"
-        + "</span>"
-        
-        + "<span>"
-        +   "<a class='logo' href='" + this.logoURL + "'></a>"
-        // XXXmang update
-        +   "<div id='BRreturn'><span>Back to</span><a href='BOOK URL'>Book Title</a></div>"
-        + "</span>"
-        
-=======
         +     "<button class='BRicon info'></button>"
         +     "<button class='BRicon share'></button>"
         +     "<button class='BRicon read modal'></button>"
@@ -3575,7 +3561,6 @@
         +   "</span>"
         +   "<span><a class='logo' href='" + this.logoURL + "'></a></span>"
         +   "<span id='BRreturn'><span>Back to</span><a href='" + this.bookUrl + "'>" + this.bookTitle + "</a></span>"
->>>>>>> b3bd264d
         + "</div>"
         
         + "<div id='BRzoomer'>"
@@ -3762,6 +3747,11 @@
         self.rightmost();
         return false;
     });
+
+    jToolbar.find('.read').click(function(e) {
+        self.ttsToggle();
+        return false;
+    });
     
     // $$$mang cleanup
     $('#BRzoomer .zoom_in').bind('click', function() {
